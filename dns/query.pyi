from typing import Optional, Union, Dict, Generator, Any
<<<<<<< HEAD
from . import message, tsig, rdatatype, rdataclass, name, message
def doh(query : message.Message, nameserver : str, post=True) -> message.Message:
    pass

def tcp(q : message.Message, where : str, timeout : float = None, port=53, af : Optional[int] = None, source : Optional[str] = None, source_port : int = 0,
        one_rr_per_rrset=False) -> message.Message:
=======
from . import tsig, rdatatype, rdataclass, name, message

try:
    import ssl
except ImportError:
    class ssl(object):
        SSLContext = {}

def tcp(q : message.Message, where : str, timeout : float = None, port=53, af : Optional[int] = None, source : Optional[str] = None, source_port : Optional[int] = 0,
        one_rr_per_rrset : Optional[bool] = False, ignore_trailing : Optional[bool] = False) -> message.Message:
>>>>>>> e48fa0e9
    pass

def xfr(where : None, zone : Union[name.Name,str], rdtype=rdatatype.AXFR, rdclass=rdataclass.IN,
        timeout : Optional[float] =None, port=53, keyring : Optional[Dict[name.Name, bytes]] =None, keyname : Union[str,name.Name]=None, relativize=True,
        af : Optional[int] =None, lifetime : Optional[float]=None, source : Optional[str] =None, source_port=0, serial=0,
        use_udp : Optional[bool] = False, keyalgorithm=tsig.default_algorithm) -> Generator[Any,Any,message.Message]:
    pass

def udp(q : message.Message, where : str, timeout : Optional[float] = None, port=53, af : Optional[int] = None, source : Optional[str] = None, source_port : Optional[int] = 0,
        ignore_unexpected : Optional[bool] = False, one_rr_per_rrset : Optional[bool] = False, ignore_trailing : Optional[bool] = False) -> message.Message:
    pass

def tls(q : message.Message, where : str, timeout : Optional[float] = None, port=53, af : Optional[int] = None, source : Optional[str] = None, source_port : Optional[int] = 0,
        one_rr_per_rrset : Optional[bool] = False, ignore_trailing : Optional[bool] = False, ssl_context: Optional[ssl.SSLContext] = None, server_hostname: Optional[str] = None) -> message.Message:
    pass<|MERGE_RESOLUTION|>--- conflicted
+++ resolved
@@ -1,13 +1,5 @@
 from typing import Optional, Union, Dict, Generator, Any
-<<<<<<< HEAD
 from . import message, tsig, rdatatype, rdataclass, name, message
-def doh(query : message.Message, nameserver : str, post=True) -> message.Message:
-    pass
-
-def tcp(q : message.Message, where : str, timeout : float = None, port=53, af : Optional[int] = None, source : Optional[str] = None, source_port : int = 0,
-        one_rr_per_rrset=False) -> message.Message:
-=======
-from . import tsig, rdatatype, rdataclass, name, message
 
 try:
     import ssl
@@ -15,9 +7,11 @@
     class ssl(object):
         SSLContext = {}
 
+def doh(query : message.Message, nameserver : str, post=True) -> message.Message:
+    pass
+
 def tcp(q : message.Message, where : str, timeout : float = None, port=53, af : Optional[int] = None, source : Optional[str] = None, source_port : Optional[int] = 0,
         one_rr_per_rrset : Optional[bool] = False, ignore_trailing : Optional[bool] = False) -> message.Message:
->>>>>>> e48fa0e9
     pass
 
 def xfr(where : None, zone : Union[name.Name,str], rdtype=rdatatype.AXFR, rdclass=rdataclass.IN,
